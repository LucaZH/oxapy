--- conflicted
+++ resolved
@@ -26,8 +26,4 @@
 futures-util = "0.3.31"
 jsonwebtoken = "9.3.1"
 serde = "1.0.219"
-<<<<<<< HEAD
-thiserror = "2.0.12"
-=======
->>>>>>> 5966faf4
 rand = "0.9.1"