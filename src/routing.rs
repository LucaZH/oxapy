--- conflicted
+++ resolved
@@ -87,7 +87,19 @@
 
         self.router.route(&route)?;
 
-        Ok(route)
+    fn route(&mut self, route: Route) -> PyResult<()> {
+        let method_router = self.routes.entry(route.method.clone()).or_default();
+        method_router
+            .insert(&route.path, route.clone())
+            .into_py_exception()?;
+        Ok(())
+    }
+
+    fn routes(&mut self, routes: Vec<Route>) -> PyResult<()> {
+        for route in routes {
+            self.route(route)?;
+        }
+        Ok(())
     }
 }
 
@@ -112,7 +124,6 @@
                 self.middlewares.push(middleware);
             }
 
-<<<<<<< HEAD
             fn route(&mut self, route: &Route) -> PyResult<()> {
                 let mut ptr_mr = self.routes.lock().unwrap();
                 let method_router = ptr_mr.entry(route.method.clone()).or_default();
@@ -142,19 +153,6 @@
             fn __repr__(&self) -> String {
                 format!("{:#?}", self)
             }
-=======
-    fn route(&mut self, route: Route) -> PyResult<()> {
-        let method_router = self.routes.entry(route.method.clone()).or_default();
-        method_router
-            .insert(&route.path, route.clone())
-            .into_py_exception()?;
-        Ok(())
-    }
-
-    fn routes(&mut self, routes: Vec<Route>) -> PyResult<()> {
-        for route in routes {
-            self.route(route)?;
->>>>>>> d85680ce
         }
     };
 }
