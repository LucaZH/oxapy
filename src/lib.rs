--- conflicted
+++ resolved
@@ -12,7 +12,6 @@
 mod session;
 mod status;
 mod templating;
-mod jwt;
 
 use cors::Cors;
 use handling::request_handler::handle_request;
@@ -26,7 +25,6 @@
 use jwt::jwt_submodule;
 use serializer::serializer_submodule;
 use templating::templating_submodule;
-use jwt::jwt_submodule;
 
 use hyper::server::conn::http1;
 use hyper::service::service_fn;
@@ -241,10 +239,6 @@
     templating_submodule(m)?;
     serializer_submodule(m)?;
     jwt_submodule(m)?;
-<<<<<<< HEAD
-
-=======
->>>>>>> 5966faf4
 
     Ok(())
 }